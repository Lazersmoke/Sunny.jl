--- conflicted
+++ resolved
@@ -93,14 +93,7 @@
     s = sys.dipoles
     (; Δt, atol) = integrator
 
-<<<<<<< HEAD
     (B, s̄, ŝ, s̄′) = get_dipole_buffers(sys, 4)
-=======
-    (B, s̄, ŝ, s̄′, circBuf) = get_dipole_buffers(sys, 5)
-	
-	# Cache stores *norm* of (s̄ - s̄′), which is scalars
-    (progress,) = get_scalar_buffers(sys, 1)
->>>>>>> 93584d5d
     
     # Initial guess for midpoint
     @. s̄ = s
@@ -114,13 +107,7 @@
         @. s̄′ = s + 0.5 * Δt * rhs_dipole(ŝ, B)
 
         # If converged, then we can return
-<<<<<<< HEAD
         if fast_isapprox(s̄, s̄′, atol* √length(s̄))
-=======
-		s̄ .-= s̄′
-		@. progress = norm(s̄)
-        if maximum(progress) <= atol
->>>>>>> 93584d5d
             # Normalization here should not be necessary in principle, but it
             # could be useful in practice for finite `atol`.
             @. s = normalize_dipole(2*s̄′ - s, sys.κs)
