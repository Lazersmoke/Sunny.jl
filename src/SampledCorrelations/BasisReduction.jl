--- conflicted
+++ resolved
@@ -7,21 +7,13 @@
     # Overall phase factor for each site
     q = crystal.recipvecs \ q_absolute
     r = crystal.positions
-<<<<<<< HEAD
-    #prefactor = ntuple(i -> ffs[i] * exp(- 2π*im * (q ⋅ r[i])), NAtoms)
-=======
-    prefactor = ntuple(i -> ffs[i] * exp(- 2π*im * (q ⋅ r[i])), Val{NAtoms}())
->>>>>>> 51564609
+    prefactor = ntuple(i -> ffs[i] * exp(- 2π*im * (q ⋅ r[i])) / sqrt(NAtoms), Val{NAtoms}())
 
     for j in 1:NAtoms, i in 1:NAtoms
-        #pref = prefactor[i] * conj(prefactor[j])
-        phase = exp(-2π*im * (q ⋅ (r[i] - r[j]))) * ffs[i] * ffs[j]
-        for k in eachindex(elems)
-            elems[k] += phase * data[k,i,j]
-        end
+        elems .+= (prefactor[i] * conj(prefactor[j])) .* view(data, :, i, j)
     end
 
-    return SVector{NCorr,ComplexF64}(elems ./ NAtoms)
+    return SVector{NCorr,ComplexF64}(elems)
 end
 
 # Weighted average over variances to propagate error. This is essentially a
