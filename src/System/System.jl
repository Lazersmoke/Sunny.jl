"""
    System(crystal::Crystal, latsize, infos, mode; units=Units.meV, seed::Int)

Construct a `System` of spins for a given [`Crystal`](@ref) symmetry. The
`latsize` parameter determines the number of unit cells in each lattice vector
direction. The `infos` parameter is a list of [`SpinInfo`](@ref) objects, which
determine the magnitude ``S`` and ``g``-tensor of each spin.

The three possible options for `mode` are `:SUN`, `:dipole`, and `:large_S`. The
most variationally accurate choice is `:SUN`, in which each spin-``S`` degree of
freedom is described as an SU(_N_) coherent state, where ``N = 2S + 1``. Note
that an SU(_N_) coherent state fully describes any local spin state; this
description includes expected dipole components ``⟨Ŝᵅ⟩``, quadrupole components
``⟨ŜᵅŜᵝ+ŜᵝŜᵅ⟩``, etc.

The mode `:dipole` projects the SU(_N_) dynamics onto the space of pure dipoles.
In practice this means that Sunny will simulate Landau-Lifshitz dynamics, but
all single-ion anisotropy and biquadratic exchange interactions will be
automatically renormalized for maximum accuracy.

To disable such renormalization, e.g. to reproduce results using the historical
large-``S`` classical limit, use the experimental mode `:large_S`. Modes `:SUN`
or `:dipole` are strongly preferred for the development of new models.

The default units system of (meV, Å, tesla) can be overridden by with the
`units` parameter; see [`Units`](@ref). 

An optional `seed` may be provided to achieve reproducible random number
generation.

All spins are initially polarized in the ``z``-direction.
"""
function System(crystal::Crystal, latsize::NTuple{3,Int}, infos::Vector{SpinInfo}, mode::Symbol;
                    units=Units.meV, seed=nothing)
    if mode ∉ [:SUN, :dipole, :large_S]
        error("Mode must be one of [:SUN, :dipole, :large_S].")
    end

    na = natoms(crystal)

    infos = propagate_site_info(crystal, infos)
    Ss = [si.S for si in infos]
    gs = [si.g for si in infos]
    Ns = @. Int(2Ss+1)

    if mode == :SUN
        allequal(Ns) || error("Currently all spins S must be equal in SU(N) mode.")
        N = first(Ns)
        κs = fill(1.0, na)
    else
        N = 0 # acts as marker for :dipole
        κs = Ss
    end

    # Repeat such that `A[:]` → `A[cell, :]` for every `cell`
    repeat_to_lattice(A) = permutedims(repeat(A, 1, latsize...), (2, 3, 4, 1))

    Ns = repeat_to_lattice(Ns)
    κs = repeat_to_lattice(κs)
    gs = repeat_to_lattice(gs)

    interactions = empty_interactions(na, N)
    ewald = nothing

    extfield = zeros(Vec3, latsize..., na)
    dipoles = fill(zero(Vec3), latsize..., na)
    coherents = fill(zero(CVec{N}), latsize..., na)
    dipole_buffers = Array{Vec3, 4}[]
    coherent_buffers = Array{CVec{N}, 4}[]
    rng = isnothing(seed) ? Random.Xoshiro() : Random.Xoshiro(seed)

    ret = System(nothing, mode, crystal, latsize, Ns, κs, gs, interactions, ewald,
                 extfield, dipoles, coherents, dipole_buffers, coherent_buffers, units, rng)
    polarize_spins!(ret, (0,0,1))
    return ret
end

function Base.show(io::IO, ::MIME"text/plain", sys::System{N}) where N
    modename = if sys.mode==:SUN
        "SU($N)"
    elseif sys.mode==:dipole
        "Dipole mode"
    elseif sys.mode==:large_S
        "Large-S classical limit"
    else
        error("Unreachable")
    end
    printstyled(io, "System [$modename]\n"; bold=true, color=:underline)
    println(io, "Cell size $(natoms(sys.crystal)), Lattice size $(sys.latsize)")
    if !isnothing(sys.origin)
        println(io, "Reshaped cell geometry $(cell_dimensions(sys))")
    end
end

# Per Julia developers, `deepcopy` is memory unsafe, especially in conjunction
# with C libraries. We were observing very confusing crashes that surfaced in
# the FFTW library, https://github.com/JuliaLang/julia/issues/48722. To prevent
# this from happening again, avoid all uses of `deepcopy`, and create our own
# stack of `clone` functions instead.
Base.deepcopy(_::System) = error("Use `clone_system` instead of `deepcopy`.")

# Creates a clone of the system where all the mutable internal data is copied.
# It is intended to be thread-safe to use the original and the copied systems,
# without any restrictions, but see caveats in `clone_ewald()`.
function clone_system(sys::System{N}) where N
    (; origin, mode, crystal, latsize, Ns, gs, κs, extfield, interactions_union, ewald, dipoles, coherents, units, rng) = sys

    origin_clone = isnothing(origin) ? nothing : clone_system(origin)
    ewald_clone  = isnothing(ewald)  ? nothing : clone_ewald(ewald)

    # Dynamically dispatch to the correct `map` function for either homogeneous
    # (Vector) or inhomogeneous interactions (4D Array)
    interactions_clone = map(clone_interactions, interactions_union)
    
    # Empty buffers are required for thread safety.
    empty_dipole_buffers = Array{Vec3, 4}[]
    empty_coherent_buffers = Array{CVec{N}, 4}[]

    System(origin_clone, mode, crystal, latsize, Ns, copy(κs), copy(gs),
           interactions_clone, ewald_clone, copy(extfield), copy(dipoles), copy(coherents),
           empty_dipole_buffers, empty_coherent_buffers, units, copy(rng))
end


"""
    (cell1, cell2, cell3, i) :: Site

Four indices identifying a single site in a [`System`](@ref). The first three
indices select the lattice cell and the last selects the sublattice (i.e., the
atom within the unit cell).

This object can be used to index `dipoles` and `coherents` fields of a `System`.
A `Site` is also required to specify inhomogeneous interactions via functions
such as [`set_external_field_at!`](@ref) or [`set_exchange_at!`](@ref).

Note that the definition of a cell may change when a system is reshaped. In this
case, it is convenient to construct the `Site` using [`position_to_site`](@ref),
which always takes a position in fractional coordinates of the original lattice
vectors.
"""
const Site = NTuple{4, Int}

@inline to_cartesian(i::CartesianIndex{N}) where N = i
@inline to_cartesian(i::NTuple{N, Int})    where N = CartesianIndex(i)

# kbtodo: offsetcell ?
# Offset a `cell` by `ncells`
@inline offsetc(cell::CartesianIndex{3}, ncells, latsize) = CartesianIndex(mod1.(Tuple(cell) .+ Tuple(ncells), latsize))

# Split a site `site` into its cell and sublattice parts
@inline to_cell(site) = CartesianIndex((site[1],site[2],site[3]))
@inline to_atom(site) = site[4]

# An iterator over all unit cells using CartesianIndices
@inline all_cells(sys::System) = CartesianIndices(sys.latsize)

"""
    all_sites(sys::System)

An iterator over all [`Site`](@ref)s in the system. 
"""
@inline all_sites(sys::System) = CartesianIndices(sys.dipoles)

"""
    global_position(sys::System, site::Site)

Position of a [`Site`](@ref) in global coordinates.

To precompute a full list of positions, one can use [`all_sites`](@ref) as
below:

```julia
pos = [global_position(sys, site) for site in all_sites(sys)]
```
"""
function global_position(sys::System, site)
    r = sys.crystal.positions[site[4]] + Vec3(site[1]-1, site[2]-1, site[3]-1)
    return sys.crystal.latvecs * r
end

"""
    magnetic_moment(sys::System, site::Site)

Get the magnetic moment for a [`Site`](@ref). This is the spin dipole multiplied
by the Bohr magneton and the local g-tensor.
"""
magnetic_moment(sys::System, site) = sys.units.μB * sys.gs[site] * sys.dipoles[site]

# Total volume of system
volume(sys::System) = cell_volume(sys.crystal) * prod(sys.latsize)

# The original crystal for a system, invariant under reshaping
orig_crystal(sys) = isnothing(sys.origin) ? sys.crystal : sys.origin.crystal

# Position of a site in fractional coordinates of the original crystal
function position(sys::System, site)
    return orig_crystal(sys).latvecs \ global_position(sys, site)
end

"""
    position_to_site(sys::System, r)

Converts a position `r` to four indices of a [`Site`](@ref). The coordinates of
`r` are given in units of the lattice vectors for the original crystal. This
function can be useful for working with systems that have been reshaped using
[`reshape_geometry`](@ref).

# Example

```julia
# Find the `site` at the center of a unit cell which is displaced by four
# multiples of the first lattice vector
site = position_to_site(sys, [4.5, 0.5, 0.5])

# Print the dipole at this site
println(sys.dipoles[site])
```
"""
function position_to_site(sys::System, r)
    # convert to fractional coordinates of possibly reshaped crystal
    r = Vec3(r)
    new_r = sys.crystal.latvecs \ orig_crystal(sys).latvecs * r
    i, offset = position_to_atom_and_offset(sys.crystal, new_r)
    cell = @. mod1(offset+1, sys.latsize) # 1-based indexing with periodicity
    return to_cartesian((cell..., i))
end


# Given two [`Site`](@ref)s for a possibly reshaped system, return the
# corresponding [`Bond`](@ref) for the original (unreshaped) crystal. This
# `bond` can be used for symmetry analysis, e.g., as input to
# [`print_bond`](@ref). See also [`site_to_atom`](@ref).
#
# Warning: This function will not be useful until site2 is wrapped properly.
function sites_to_bond(sys::System{N}, site1, site2) where N
    site1, site2 = to_cartesian.((site1, site2))

    # Position of sites in multiples of original latvecs.
    r1 = position(sys, site1)
    r2 = position(sys, site2)

    # Map to Bond for original crystal
    return Bond(orig_crystal(sys), BondPos(r1, r2))
end

# Given a [`Site`](@ref)s for a possibly reshaped system, return the
# corresponding atom index for the original (unreshaped) crystal. See also
# [`sites_to_bond`](@ref).
function site_to_atom(sys::System{N}, site) where N
    site = to_cartesian(site)
    r = position(sys, site)
    return position_to_atom(orig_crystal(sys), r)
end

# Maps atom `i` in `cryst` to the corresponding atom in `orig_cryst`
function map_atom_to_crystal(cryst, i, orig_cryst)
    r = cryst.positions[i]
    orig_r = orig_cryst.latvecs \ cryst.latvecs * r
    return position_to_atom(orig_cryst, orig_r)
end

# Given a `bond` for `cryst`, return a corresponding new bond for the reshaped
# `new_cryst`. The new bond will begin at atom `new_i`.
function transform_bond(new_cryst::Crystal, new_i::Int, cryst::Crystal, bond::Bond)
    # Positions in new fractional coordinates
    new_ri = new_cryst.positions[new_i]
    new_rj = new_ri + new_cryst.latvecs \ global_displacement(cryst, bond)

    # Verify that new_i (indexed into new_cryst) is consistent with bond.i
    # (indexed into original cryst).
    @assert bond.i == position_to_atom(cryst, cryst.latvecs \ new_cryst.latvecs * new_ri)

    # Construct bond using new indexing system
    new_j, new_n = position_to_atom_and_offset(new_cryst, new_rj)
    return Bond(new_i, new_j, new_n)
end


"""
    symmetry_equivalent_bonds(sys::System, bond::Bond)

Given a [`Bond`](@ref) for the original (unreshaped) crystal, return all
symmetry equivalent bonds in the [`System`](@ref). Each returned bond is
represented as a pair of [`Site`](@ref)s, which may be used as input to
[`set_exchange_at!`](@ref) or [`set_biquadratic_at!`](@ref). Reverse bonds are
not included (no double counting).

# Example
```julia
for (site1, site2) in symmetry_equivalent_bonds(sys, bond)
    @assert site1 < site2
    set_exchange_at!(sys, J, site1, site2)
end
```
"""
function symmetry_equivalent_bonds(sys::System, bond::Bond)
    ret = Tuple{Site, Site}[]

    for new_i in 1:natoms(sys.crystal)
        # atom index in original crystal
        i = map_atom_to_crystal(sys.crystal, new_i, orig_crystal(sys))

        # loop over symmetry equivalent bonds in original crystal
        for bond′ in all_symmetry_related_bonds_for_atom(orig_crystal(sys), i, bond)

            # map to a bond with indexing for new crystal
            new_bond = transform_bond(sys.crystal, new_i, orig_crystal(sys), bond′)

            # loop over all new crystal cells and push site pairs
            for new_cell_i in all_cells(sys)
                new_cell_j = offsetc(new_cell_i, new_bond.n, sys.latsize)
                site_i = (Tuple(new_cell_i)..., new_bond.i)
                site_j = (Tuple(new_cell_j)..., new_bond.j)
                site_i < site_j && push!(ret, (site_i, site_j))
            end
        end
    end

    return ret
end


struct SpinState{N}
    s::Vec3
    Z::CVec{N}
end

# Returns √κ * normalize(Z)
@inline function normalize_ket(Z::CVec{N}, κ) where N
    return iszero(κ) ? zero(CVec{N}) : Z/sqrt(dot(Z,Z)/κ)
end

# Returns κ * normalize(s)
@inline function normalize_dipole(s::Vec3, κ)
    return iszero(κ) ? zero(Vec3) : κ*normalize(s)
end

@inline function getspin(sys::System{N}, site) where N
    return SpinState(sys.dipoles[site], sys.coherents[site])
end

@inline function setspin!(sys::System{N}, spin::SpinState{N}, site) where N
    sys.dipoles[site] = spin.s
    sys.coherents[site] = spin.Z
    return
end

@inline function flip(spin::SpinState{N}) where N
    return SpinState(-spin.s, flip_ket(spin.Z))
end

@inline function randspin(sys::System{0}, site)
    s = normalize_dipole(randn(sys.rng, Vec3), sys.κs[site])
    return SpinState(s, CVec{0}())
end
@inline function randspin(sys::System{N}, site) where N
    Z = normalize_ket(randn(sys.rng, CVec{N}), sys.κs[site])
    s = expected_spin(Z)
    return SpinState(s, Z)
end

@inline function dipolarspin(sys::System{0}, site, dir)
    s = normalize_dipole(Vec3(dir), sys.κs[site])
    Z = CVec{0}()
    return SpinState(s, Z)
end
@inline function dipolarspin(sys::System{N}, site, dir) where N
    Z = normalize_ket(ket_from_dipole(Vec3(dir), Val(N)), sys.κs[site])
    s = expected_spin(Z)
    return SpinState(s, Z)
end


function randomize_spins!(sys::System{N}) where N
    for site in all_sites(sys)
        setspin!(sys, randspin(sys, site), site)
    end
end

"""
    set_coherent_state!(sys::System, Z, site::Site)

Set a coherent spin state at a [`Site`](@ref) using the ``N`` complex amplitudes
in `Z`, to be interpreted in the eigenbasis of ``𝒮̂ᶻ``. That is, `Z[1]`
represents the amplitude for the basis state fully polarized along the
``ẑ``-direction, and subsequent components represent states with decreasing
angular momentum along this axis (``m = S, S-1, …, -S``).
"""
function set_coherent_state!(sys::System{N}, Z, site) where N
    length(Z) != N && error("Length of coherent state does not match system.")
    iszero(N)      && error("Cannot set zero-length coherent state.")
    site = to_cartesian(site)
    Z = normalize_ket(CVec{N}(Z), sys.κs[site])
    sys.coherents[site] = Z
    sys.dipoles[site] = expected_spin(Z)
end


"""
    polarize_spin!(sys::System, dir, site::Site)

Polarize the spin at a [`Site`](@ref) along the direction `dir`.
"""
function polarize_spin!(sys::System{N}, dir, site) where N
    site = to_cartesian(site)
    setspin!(sys, dipolarspin(sys, site, dir), site)
end

"""
    polarize_spins!(sys::System, dir)

Polarize all spins in the system along the direction `dir`.
"""
function polarize_spins!(sys::System{N}, dir) where N
    for site in all_sites(sys)
        polarize_spin!(sys, dir, site)
    end
end

<<<<<<< HEAD
=======
@inline function get_scalar_buffers(sys::System{N}, numrequested) where N
    numexisting = length(sys.scalar_buffers)
    if numexisting < numrequested
        for _ in 1:(numrequested-numexisting)
            push!(sys.scalar_buffers, zeros(Float64,size(sys.dipoles)))
        end
    end
    return @view sys.scalar_buffers[1:numrequested]
end
>>>>>>> 93584d5d

@inline function get_dipole_buffers(sys::System{N}, numrequested) where N
    numexisting = length(sys.dipole_buffers)
    if numexisting < numrequested
        for _ in 1:(numrequested-numexisting)
            push!(sys.dipole_buffers, zero(sys.dipoles))
        end
    end
    return @view sys.dipole_buffers[1:numrequested]
end

@inline function get_coherent_buffers(sys::System{N}, numrequested) where N
    numexisting = length(sys.coherent_buffers)
    if numexisting < numrequested
        for _ in 1:(numrequested-numexisting)
            push!(sys.coherent_buffers, zero(sys.coherents))
        end
    end
    return @view sys.coherent_buffers[1:numrequested]
end<|MERGE_RESOLUTION|>--- conflicted
+++ resolved
@@ -417,18 +417,6 @@
     end
 end
 
-<<<<<<< HEAD
-=======
-@inline function get_scalar_buffers(sys::System{N}, numrequested) where N
-    numexisting = length(sys.scalar_buffers)
-    if numexisting < numrequested
-        for _ in 1:(numrequested-numexisting)
-            push!(sys.scalar_buffers, zeros(Float64,size(sys.dipoles)))
-        end
-    end
-    return @view sys.scalar_buffers[1:numrequested]
-end
->>>>>>> 93584d5d
 
 @inline function get_dipole_buffers(sys::System{N}, numrequested) where N
     numexisting = length(sys.dipole_buffers)
